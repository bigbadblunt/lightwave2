--- conflicted
+++ resolved
@@ -555,16 +555,14 @@
         req = await self._async_postrequest("events", payload)
         #TODO: test for req = 200
 
-<<<<<<< HEAD
     async def delete_all_webhooks(self):
         webhooks = await self._async_getrequest("events")
         for wh in webhooks:
             await self._async_deleterequest("events/" + wh["id"])
-=======
+
     async def async_delete_webhook(self, ref):
         req = await self._async_deleterequest("events/" + ref)
         #TODO: test for req = 200
->>>>>>> 32744b4f
 
     def process_webhook_received(self, body):
 
